
import ctypes as c
import subprocess
import shlex
import socket
import logging
import re
import os
from tempfile import NamedTemporaryFile
import sys
import xmlrpc.client

import nltk.data
from nltk.tree import ParentedTree

from discourseparsing.tree_util import (convert_parens_to_ptb_format,
<<<<<<< HEAD
                                       TREE_PRINT_MARGIN)
=======
                                        TREE_PRINT_MARGIN)

>>>>>>> d3e3cac9

class SyntaxParserWrapper():
    def __init__(self, zpar_directory='zpar', zpar_model_directory=None,
                 hostname=None, port=None):
        self.zpar_directory = zpar_directory
        self.tokenizer = nltk.data.load('tokenizers/punkt/english.pickle')
        self._zpar_proxy = None
        self._zpar_ref = None

        # if a port is specified, then we want to use the server
        if port:

            # if no hostname was specified, then try the local machine
            hostname = 'localhost' if not hostname else hostname
            logging.info('Trying to connect to zpar server at {}:{} ...'.format(hostname, port))

            # try to see if a server actually exists
            connected, server_proxy = self._get_rpc(hostname, port)
            if connected:
                self._zpar_proxy = server_proxy
            else:
                logging.warning('Could not connect to zpar server')

        # otherwise, we want to use the python zpar module
        else:

            logging.info('Trying to locate zpar shared library ...')

            # get the path to the zpar shared library via the environment variable
            zpar_library_dir = os.getenv('ZPAR_LIBRARY_DIR', '')
            zpar_library_path = os.path.join(zpar_library_dir, 'zpar.so')

            try:
                # Create a zpar wrapper data structure
                self._zpar_ref = c.cdll.LoadLibrary(zpar_library_path)
            except OSError:
                logging.warning('Could not find zpar shared library. Did you set ZPAR_LIBRARY_DIR correctly?')
                logging.warning('Falling back to subprocess mode.')
            else:
                self._initialize_zpar()

    # try to get the zpar server proxy, if one exists
    def _get_rpc(self, hostname, port):

        proxy = xmlrpc.client.ServerProxy('http://{}:{}'.format(hostname, port),
                                                         use_builtin_types=True,
                                                         allow_none=True)
        try:
            proxy._()
        except xmlrpc.client.Fault:
            pass
        except socket.error:
            return False, None

        return True, proxy

    def _initialize_zpar(self):
        # define the argument and return types for all
        # the functions we want to expose to the client
        load_parser = self._zpar_ref.load_parser
        load_parser.restype = c.c_int
        load_parser.argtypes = [c.c_char_p]

        parse_sentence = self._zpar_ref.parse_sentence
        parse_sentence.restype = c.c_char_p
        parse_sentence.argtypes = [c.c_char_p]

        zpar_model_directory = os.path.join(self.zpar_directory, 'english')
        if load_parser(zpar_model_directory.encode('utf-8')):
            sys.stderr.write('Cannot find parser model at {}\n'.format(zpar_model_directory))
            self._zpar_ref.unload_models()
            sys.exit(1)

    def tokenize_document(self, doc):
        tmpdoc = re.sub(r'\s+', r' ', doc.strip())
        sentences = [convert_parens_to_ptb_format(s)
                     for s in self.tokenizer.tokenize(tmpdoc)]
        return sentences

    def _parse_document_via_subprocess(self, doc):
        # zpar.en expects one sentence per line from stdin
        tmpfile = NamedTemporaryFile('w')
        sentences = self.tokenize_document(doc)
        print('\n'.join(sentences), file=tmpfile)
        tmpfile.flush()

        logging.debug('parse_util temp file: {}'.format(tmpfile.name))

        zpar_command = '{} {} -oc {}'.format(
            os.path.join(self.zpar_directory, 'dist', 'zpar.en'),
            os.path.join(self.zpar_directory, "english"),
            tmpfile.name)
        zpar_output = subprocess.check_output(
            shlex.split(zpar_command)).decode('utf-8')

        tmpfile.close()

        # zpar.en outputs constituent trees, 1 per line, with the "-oc" option
        # the first 3 and last 2 lines are stuff that should be on stderr
        res = [ParentedTree(s) for s
               in zpar_output.strip().split('\n')[3:-1]]
        logging.debug('syntax parsing results: {}'.format(
            [t.pprint(margin=TREE_PRINT_MARGIN) for t in res]))

        return res

    def _parse_document_via_server(self, doc):
        sentences = self.tokenize_document(doc)
        res = []
        for sentence in sentences:
            try:
                parsed_sent = self._zpar_proxy.parse_sentence(sentence)
            except xmlrpc.client.Fault as flt:
                sys.stderr.write("Fault {}: {}\n".format(flt.faultCode,
                                                         flt.faultString))
                sys.exit(1)
            else:
                res.append(ParentedTree(parsed_sent))
                logging.debug('syntax parsing results: {}'.format([t.pprint(margin=TREE_PRINT_MARGIN) for t in res]))

        return res

    def _parse_document_via_lib(self, doc):
        sentences = self.tokenize_document(doc)
        res = []
        for sentence in sentences:
            parsed_sent = self._zpar_ref.parse_sentence(sentence.encode("utf-8"))
            res.append(ParentedTree(parsed_sent.decode('utf-8')))
        logging.debug('syntax parsing results: {}'.format([t.pprint(margin=TREE_PRINT_MARGIN) for t in res]))

        return res

    def parse_document(self, doc):
        logging.info('syntax parsing...')

        # TODO should there be some extra preprocessing to deal with fancy quotes, etc.?
        # The tokenizer doesn't appear to handle it well

        # try to use the server first
        if self._zpar_proxy:
            return self._parse_document_via_server(doc)
        # then fall back to the shared library
        elif self._zpar_ref:
            return self._parse_document_via_lib(doc)
        # and finally to using subprocess
        else:
            return self._parse_document_via_subprocess(doc)<|MERGE_RESOLUTION|>--- conflicted
+++ resolved
@@ -14,17 +14,13 @@
 from nltk.tree import ParentedTree
 
 from discourseparsing.tree_util import (convert_parens_to_ptb_format,
-<<<<<<< HEAD
-                                       TREE_PRINT_MARGIN)
-=======
                                         TREE_PRINT_MARGIN)
 
->>>>>>> d3e3cac9
-
 class SyntaxParserWrapper():
-    def __init__(self, zpar_directory='zpar', zpar_model_directory=None,
-                 hostname=None, port=None):
+    def __init__(self, zpar_directory='zpar',
+                 zpar_model_directory='zpar/english', hostname=None, port=None):
         self.zpar_directory = zpar_directory
+        self.zpar_model_directory = zpar_model_directory
         self.tokenizer = nltk.data.load('tokenizers/punkt/english.pickle')
         self._zpar_proxy = None
         self._zpar_ref = None
@@ -34,7 +30,8 @@
 
             # if no hostname was specified, then try the local machine
             hostname = 'localhost' if not hostname else hostname
-            logging.info('Trying to connect to zpar server at {}:{} ...'.format(hostname, port))
+            logging.info('Trying to connect to zpar server at {}:{} ...'
+                         .format(hostname, port))
 
             # try to see if a server actually exists
             connected, server_proxy = self._get_rpc(hostname, port)
@@ -48,7 +45,8 @@
 
             logging.info('Trying to locate zpar shared library ...')
 
-            # get the path to the zpar shared library via the environment variable
+            # get the path to the zpar shared library via the environment
+            # variable
             zpar_library_dir = os.getenv('ZPAR_LIBRARY_DIR', '')
             zpar_library_path = os.path.join(zpar_library_dir, 'zpar.so')
 
@@ -56,17 +54,21 @@
                 # Create a zpar wrapper data structure
                 self._zpar_ref = c.cdll.LoadLibrary(zpar_library_path)
             except OSError:
-                logging.warning('Could not find zpar shared library. Did you set ZPAR_LIBRARY_DIR correctly?')
+                logging.warning('Could not find zpar shared library. ' +
+                                'Did you set ZPAR_LIBRARY_DIR correctly?')
                 logging.warning('Falling back to subprocess mode.')
             else:
                 self._initialize_zpar()
 
-    # try to get the zpar server proxy, if one exists
-    def _get_rpc(self, hostname, port):
+    @staticmethod
+    def _get_rpc(hostname, port):
+        '''
+        tries to get the zpar server proxy, if one exists
+        '''
 
-        proxy = xmlrpc.client.ServerProxy('http://{}:{}'.format(hostname, port),
-                                                         use_builtin_types=True,
-                                                         allow_none=True)
+        proxy = xmlrpc.client.ServerProxy(
+            'http://{}:{}'.format(hostname, port),
+            use_builtin_types=True, allow_none=True)
         try:
             proxy._()
         except xmlrpc.client.Fault:
@@ -87,9 +89,9 @@
         parse_sentence.restype = c.c_char_p
         parse_sentence.argtypes = [c.c_char_p]
 
-        zpar_model_directory = os.path.join(self.zpar_directory, 'english')
-        if load_parser(zpar_model_directory.encode('utf-8')):
-            sys.stderr.write('Cannot find parser model at {}\n'.format(zpar_model_directory))
+        if load_parser(self.zpar_model_directory.encode('utf-8')):
+            sys.stderr.write('Cannot find parser model at {}\n'
+                             .format(self.zpar_model_directory))
             self._zpar_ref.unload_models()
             sys.exit(1)
 
@@ -110,15 +112,14 @@
 
         zpar_command = '{} {} -oc {}'.format(
             os.path.join(self.zpar_directory, 'dist', 'zpar.en'),
-            os.path.join(self.zpar_directory, "english"),
-            tmpfile.name)
+            self.zpar_model_directory, tmpfile.name)
         zpar_output = subprocess.check_output(
             shlex.split(zpar_command)).decode('utf-8')
 
         tmpfile.close()
 
         # zpar.en outputs constituent trees, 1 per line, with the "-oc" option
-        # the first 3 and last 2 lines are stuff that should be on stderr
+        # the first 3 and last 1 lines are stuff that should be on stderr
         res = [ParentedTree(s) for s
                in zpar_output.strip().split('\n')[3:-1]]
         logging.debug('syntax parsing results: {}'.format(
@@ -138,7 +139,8 @@
                 sys.exit(1)
             else:
                 res.append(ParentedTree(parsed_sent))
-                logging.debug('syntax parsing results: {}'.format([t.pprint(margin=TREE_PRINT_MARGIN) for t in res]))
+                logging.debug('syntax parsing results: {}'.format(
+                    [t.pprint(margin=TREE_PRINT_MARGIN) for t in res]))
 
         return res
 
@@ -146,9 +148,11 @@
         sentences = self.tokenize_document(doc)
         res = []
         for sentence in sentences:
-            parsed_sent = self._zpar_ref.parse_sentence(sentence.encode("utf-8"))
+            parsed_sent = self._zpar_ref.parse_sentence(
+                sentence.encode("utf-8"))
             res.append(ParentedTree(parsed_sent.decode('utf-8')))
-        logging.debug('syntax parsing results: {}'.format([t.pprint(margin=TREE_PRINT_MARGIN) for t in res]))
+        logging.debug('syntax parsing results: {}'.format(
+            [t.pprint(margin=TREE_PRINT_MARGIN) for t in res]))
 
         return res
 
